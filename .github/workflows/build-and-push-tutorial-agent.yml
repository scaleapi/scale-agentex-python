name: Build and Push Tutorial Agent

on:
  workflow_dispatch:
    inputs:
      rebuild_all:
        description: "Rebuild all tutorial agents regardless of changes, this is reserved for maintainers only."
        required: false
        type: boolean
        default: false

  pull_request:
    paths:
      - "examples/tutorials/**"

  push:
    branches:
      - main
    paths:
      - "examples/tutorials/**"

permissions:
  contents: read
  packages: write

jobs:
  check-permissions:
    if: ${{ github.event_name == 'workflow_dispatch' }}
    runs-on: ubuntu-latest
    steps:
      - name: Check if user is maintainer
        uses: actions/github-script@v7
        with:
          script: |
            const { data: permission } = await github.rest.repos.getCollaboratorPermissionLevel({
              owner: context.repo.owner,
              repo: context.repo.repo,
              username: context.actor
            });

            const allowedRoles = ['admin', 'maintain'];
            if (!allowedRoles.includes(permission.permission)) {
              throw new Error(`❌ User ${context.actor} does not have sufficient permissions. Required: ${allowedRoles.join(', ')}. Current: ${permission.permission}`);
            }

  find-agents:
    runs-on: ubuntu-latest
    needs: [check-permissions]
    if: ${{ !cancelled() && !failure() }}
    outputs:
      agents: ${{ steps.get-agents.outputs.agents }}
      has_agents: ${{ steps.get-agents.outputs.has_agents }}
    steps:
      - name: Checkout repository
        uses: actions/checkout@v4
        with:
          fetch-depth: 0 # Fetch full history for git diff

      - name: Find tutorial agents to build
        id: get-agents
        env:
          REBUILD_ALL: ${{ inputs.rebuild_all }}
        run: |
          # Find all tutorial directories with manifest.yaml
          all_agents=$(find examples/tutorials -name "manifest.yaml" -exec dirname {} \; | sort)
          agents_to_build=()

          if [ "$REBUILD_ALL" = "true" ]; then
            echo "Rebuild all agents requested"
            agents_to_build=($(echo "$all_agents"))

            echo "### 🔄 Rebuilding All Tutorial Agents" >> $GITHUB_STEP_SUMMARY
          else
<<<<<<< HEAD
            # Determine the base branch for comparison
            if [ "${{ github.event_name }}" = "pull_request" ]; then
              BASE_BRANCH="origin/${{ github.base_ref }}"
              echo "Comparing against PR base branch: $BASE_BRANCH"
            else
              # For pushes to main, compare against the first parent (pre-merge state)
              BASE_BRANCH="HEAD^1"
              echo "Comparing against previous commit: $BASE_BRANCH"
            fi
=======
            # Always compare against main branch
            BASE_BRANCH="origin/main"
            echo "Comparing against main branch: $BASE_BRANCH"
>>>>>>> 7e791d60

            # Check each agent directory for changes
            for agent_dir in $all_agents; do
              echo "Checking $agent_dir for changes..."

              # Check if any files in this agent directory have changed
              if git diff --name-only $BASE_BRANCH HEAD | grep -q "^$agent_dir/"; then
                echo "  ✅ Changes detected in $agent_dir"
                agents_to_build+=("$agent_dir")
              else
                echo "  ⏭️  No changes in $agent_dir - skipping build"
              fi
            done

            echo "### 🔄 Changed Tutorial Agents" >> $GITHUB_STEP_SUMMARY
          fi

          # Convert array to JSON format and output summary
          if [ ${#agents_to_build[@]} -eq 0 ]; then
            echo "No agents to build"
            echo "agents=[]" >> $GITHUB_OUTPUT
            echo "has_agents=false" >> $GITHUB_OUTPUT
          else
            echo "Agents to build: ${#agents_to_build[@]}"
            agents_json=$(printf '%s\n' "${agents_to_build[@]}" | jq -R -s -c 'split("\n") | map(select(length > 0))')
            echo "agents=$agents_json" >> $GITHUB_OUTPUT
            echo "has_agents=true" >> $GITHUB_OUTPUT

            # Debug outputs
            echo "DEBUG: Setting has_agents=true"
            echo "DEBUG: agents_json=$agents_json"
            echo "DEBUG: GITHUB_OUTPUT contents:"
            cat $GITHUB_OUTPUT

            echo "" >> $GITHUB_STEP_SUMMARY
            for agent in "${agents_to_build[@]}"; do
              echo "- \`$agent\`" >> $GITHUB_STEP_SUMMARY
            done
            echo "" >> $GITHUB_STEP_SUMMARY
          fi

  build-agents:
    needs: find-agents
    if: ${{ needs.find-agents.outputs.has_agents == 'true' }}
    runs-on: ubuntu-latest
    timeout-minutes: 15
    strategy:
      matrix:
        agent_path: ${{ fromJson(needs.find-agents.outputs.agents) }}
      fail-fast: false

    name: build-${{ matrix.agent_path }}
    steps:
      - name: Debug inputs from find-agents
        run: |
          echo "DEBUG: Received has_agents = '${{ needs.find-agents.outputs.has_agents }}'"
          echo "DEBUG: Received agents = '${{ needs.find-agents.outputs.agents }}'"
          echo "DEBUG: Current matrix agent = '${{ matrix.agent_path }}'"

      - name: Checkout repository
        uses: actions/checkout@v4

      - name: Set up Docker Buildx
        uses: docker/setup-buildx-action@v3

      - name: Set up Python
        uses: actions/setup-python@v4
        with:
          python-version: "3.12"

      - name: Get latest agentex-sdk version from PyPI
        id: get-version
        run: |
          LATEST_VERSION=$(curl -s https://pypi.org/pypi/agentex-sdk/json | jq -r '.info.version')
          echo "Latest agentex-sdk version: $LATEST_VERSION"
          echo "AGENTEX_SDK_VERSION=$LATEST_VERSION" >> $GITHUB_ENV
          pip install agentex-sdk==$LATEST_VERSION
          echo "Installed agentex-sdk version $LATEST_VERSION"

      - name: Generate Image name
        id: image-name
        run: |
          # Remove examples/tutorials/ prefix and replace / with -
          AGENT_NAME=$(echo "${{ matrix.agent_path }}" | sed 's|^examples/tutorials/||' | sed 's|/|-|g')
          echo "AGENT_NAME=$AGENT_NAME" >> $GITHUB_ENV
          echo "agent_name=$AGENT_NAME" >> $GITHUB_OUTPUT
          echo "Agent name set to $AGENT_NAME"

      - name: Login to GitHub Container Registry
        # Only login if we're going to push (main branch or rebuild_all)
        if: ${{ github.event_name == 'push' || inputs.rebuild_all }}
        uses: docker/login-action@v3
        with:
          registry: ghcr.io
          username: ${{ github.actor }}
          password: ${{ secrets.GITHUB_TOKEN }}

      - name: Build and Conditionally Push Agent Image
        env:
          REGISTRY: ghcr.io
        run: |
          AGENT_NAME="${{ steps.image-name.outputs.agent_name }}"
          REPOSITORY_NAME="${{ github.repository }}/tutorial-agents/${AGENT_NAME}"

          # Determine if we should push based on event type
          if [ "${{ github.event_name }}" = "push" ] || [ "${{ inputs.rebuild_all }}" = "true" ]; then
            SHOULD_PUSH=true
            VERSION_TAG="latest"
            echo "🚀 Building and pushing agent: ${{ matrix.agent_path }}"
          else
            SHOULD_PUSH=false
            VERSION_TAG="${{ github.sha }}"
            echo "🔍 Validating build for agent: ${{ matrix.agent_path }}"
          fi

          # Build command - add --push only if we should push
          BUILD_ARGS="--manifest ${{ matrix.agent_path }}/manifest.yaml --registry ${REGISTRY} --tag ${VERSION_TAG} --platforms linux/amd64 --repository-name ${REPOSITORY_NAME}"

          if [ "$SHOULD_PUSH" = "true" ]; then
            agentex agents build $BUILD_ARGS --push
            echo "✅ Successfully built and pushed: ${REGISTRY}/${REPOSITORY_NAME}:${VERSION_TAG}"
          else
            agentex agents build $BUILD_ARGS
            echo "✅ Build validation successful for: ${{ matrix.agent_path }}"
          fi<|MERGE_RESOLUTION|>--- conflicted
+++ resolved
@@ -71,7 +71,6 @@
 
             echo "### 🔄 Rebuilding All Tutorial Agents" >> $GITHUB_STEP_SUMMARY
           else
-<<<<<<< HEAD
             # Determine the base branch for comparison
             if [ "${{ github.event_name }}" = "pull_request" ]; then
               BASE_BRANCH="origin/${{ github.base_ref }}"
@@ -81,12 +80,6 @@
               BASE_BRANCH="HEAD^1"
               echo "Comparing against previous commit: $BASE_BRANCH"
             fi
-=======
-            # Always compare against main branch
-            BASE_BRANCH="origin/main"
-            echo "Comparing against main branch: $BASE_BRANCH"
->>>>>>> 7e791d60
-
             # Check each agent directory for changes
             for agent_dir in $all_agents; do
               echo "Checking $agent_dir for changes..."
