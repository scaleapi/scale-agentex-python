--- conflicted
+++ resolved
@@ -1,14 +1,10 @@
 # [Sync] Hello ACP
 
 This is a simple AgentEx agent that just says hello and acknowledges the user's message to show which ACP methods need to be implemented for the sync ACP type.
-<<<<<<< HEAD
 The simplest agent type: synchronous request/response pattern with a single `@acp.on_message_send` handler. Best for stateless operations that complete immediately.
-=======
->>>>>>> 34a5dd6d
 
 ## Official Documentation
 
-<<<<<<< HEAD
 ## Prerequisites
 - Development environment set up (see [main repo README](https://github.com/scaleapi/scale-agentex))
 - Backend services running: `make dev` from repository (agentex) root
@@ -43,6 +39,4 @@
 Sync agents are the simplest way to get started with AgentEx. They're perfect for learning the basics and building stateless agents. Once you need conversation memory or task tracking, you'll graduate to agentic agents.
 
 **Next:** [010_multiturn](../010_multiturn/) - Add conversation memory to your agent
-=======
-[000 Hello ACP](https://dev.agentex.scale.com/docs/tutorials/sync/000_hello_acp)
->>>>>>> 34a5dd6d
+[000 Hello ACP](https://dev.agentex.scale.com/docs/tutorials/sync/000_hello_acp)