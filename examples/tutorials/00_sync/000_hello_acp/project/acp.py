--- conflicted
+++ resolved
@@ -21,10 +21,7 @@
 ) -> Union[TaskMessageContent, AsyncGenerator[TaskMessageUpdate, None]]:
     """Default message handler with streaming support"""
     # Extract content safely from the message
-<<<<<<< HEAD
-=======
-    logger.info("msg 2", params)
->>>>>>> 7e791d60
+
     message_text = ""
     if hasattr(params.content, "content"):
         content_val = getattr(params.content, "content", "")
