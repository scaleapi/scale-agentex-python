from datetime import timedelta

from temporalio.common import RetryPolicy

from agentex import AsyncAgentex
<<<<<<< HEAD
from agentex.lib.adk.utils._modules.client import create_async_agentex_client
from agentex.lib.core.adapters.streams.adapter_redis import RedisEventStreamRepository
=======
from agentex.lib.core.adapters.streams.adapter_redis import RedisStreamRepository
>>>>>>> b71fc8e9
from agentex.lib.core.services.adk.messages import MessagesService
from agentex.lib.core.services.adk.streaming import StreamingService
from agentex.lib.core.temporal.activities.activity_helpers import ActivityHelpers
from agentex.lib.core.temporal.activities.adk.messages_activities import (
    CreateMessageParams,
    CreateMessagesBatchParams,
    ListMessagesParams,
    MessagesActivityName,
    UpdateMessageParams,
    UpdateMessagesBatchParams,
)
from agentex.lib.core.tracing.tracer import AsyncTracer
from agentex.types.task_message import TaskMessage, TaskMessageContent
from agentex.lib.utils.logging import make_logger
from agentex.lib.utils.temporal import in_temporal_workflow

logger = make_logger(__name__)

# Default retry policy for all message operations
DEFAULT_RETRY_POLICY = RetryPolicy(maximum_attempts=1)


class MessagesModule:
    """
    Module for managing task messages in Agentex.
    Provides high-level async methods for creating, retrieving, updating, and deleting messages.
    """

    def __init__(
        self,
        messages_service: MessagesService | None = None,
    ):
        if messages_service is None:
<<<<<<< HEAD
            agentex_client = create_async_agentex_client()
            stream_repository = RedisEventStreamRepository()
=======
            agentex_client = AsyncAgentex()
            stream_repository = RedisStreamRepository()
>>>>>>> b71fc8e9
            streaming_service = StreamingService(
                agentex_client=agentex_client,
                stream_repository=stream_repository,
            )
            tracer = AsyncTracer(agentex_client)
            self._messages_service = MessagesService(
                agentex_client=agentex_client,
                streaming_service=streaming_service,
                tracer=tracer,
            )
        else:
            self._messages_service = messages_service

    async def create(
        self,
        task_id: str,
        content: TaskMessageContent,
        emit_updates: bool = True,
        trace_id: str | None = None,
        parent_span_id: str | None = None,
        start_to_close_timeout: timedelta = timedelta(seconds=5),
        heartbeat_timeout: timedelta = timedelta(seconds=5),
        retry_policy: RetryPolicy = DEFAULT_RETRY_POLICY,
    ) -> TaskMessage:
        """
        Create a new message for a task.

        Args:
            task_id (str): The ID of the task.
            message (TaskMessage): The message to create.
            trace_id (Optional[str]): The trace ID for tracing.
            parent_span_id (Optional[str]): The parent span ID for tracing.
            start_to_close_timeout (timedelta): The start to close timeout.
            heartbeat_timeout (timedelta): The heartbeat timeout.
            retry_policy (RetryPolicy): The retry policy.

        Returns:
            TaskMessageEntity: The created message.
        """
        params = CreateMessageParams(
            trace_id=trace_id,
            parent_span_id=parent_span_id,
            task_id=task_id,
            content=content,
            emit_updates=emit_updates,
        )
        if in_temporal_workflow():
            return await ActivityHelpers.execute_activity(
                activity_name=MessagesActivityName.CREATE_MESSAGE,
                request=params,
                response_type=TaskMessage,
                start_to_close_timeout=start_to_close_timeout,
                retry_policy=retry_policy,
                heartbeat_timeout=heartbeat_timeout,
            )
        else:
            return await self._messages_service.create_message(
                task_id=task_id,
                content=content,
                emit_updates=emit_updates,
            )

    async def update(
        self,
        task_id: str,
        message_id: str,
        content: TaskMessageContent,
        trace_id: str | None = None,
        parent_span_id: str | None = None,
        start_to_close_timeout: timedelta = timedelta(seconds=5),
        heartbeat_timeout: timedelta = timedelta(seconds=5),
        retry_policy: RetryPolicy = DEFAULT_RETRY_POLICY,
    ) -> TaskMessage:
        """
        Update a message for a task.

        Args:
            task_id (str): The ID of the task.
            message_id (str): The ID of the message.
            message (TaskMessage): The message to update.
            start_to_close_timeout (timedelta): The start to close timeout.
            heartbeat_timeout (timedelta): The heartbeat timeout.
            retry_policy (RetryPolicy): The retry policy.

        Returns:
            TaskMessageEntity: The updated message.
        """
        params = UpdateMessageParams(
            task_id=task_id,
            message_id=message_id,
            content=content,
            trace_id=trace_id,
            parent_span_id=parent_span_id,
        )
        if in_temporal_workflow():
            return await ActivityHelpers.execute_activity(
                activity_name=MessagesActivityName.UPDATE_MESSAGE,
                request=params,
                response_type=TaskMessage,
                start_to_close_timeout=start_to_close_timeout,
                retry_policy=retry_policy,
                heartbeat_timeout=heartbeat_timeout,
            )
        else:
            return await self._messages_service.update_message(
                task_id=task_id,
                message_id=message_id,
                content=content,
            )

    async def create_batch(
        self,
        task_id: str,
        contents: list[TaskMessageContent],
        emit_updates: bool = True,
        trace_id: str | None = None,
        parent_span_id: str | None = None,
        start_to_close_timeout: timedelta = timedelta(seconds=5),
        heartbeat_timeout: timedelta = timedelta(seconds=5),
        retry_policy: RetryPolicy = DEFAULT_RETRY_POLICY,
    ) -> list[TaskMessage]:
        """
        Create a batch of messages for a task.

        Args:
            task_id (str): The ID of the task.
            messages (List[TaskMessage]): The messages to create.
            start_to_close_timeout (timedelta): The start to close timeout.
            heartbeat_timeout (timedelta): The heartbeat timeout.
            retry_policy (RetryPolicy): The retry policy.

        Returns:
            List[TaskMessageEntity]: The created messages.
        """
        params = CreateMessagesBatchParams(
            task_id=task_id,
            contents=contents,
            emit_updates=emit_updates,
            trace_id=trace_id,
            parent_span_id=parent_span_id,
        )
        if in_temporal_workflow():
            return await ActivityHelpers.execute_activity(
                activity_name=MessagesActivityName.CREATE_MESSAGES_BATCH,
                request=params,
                response_type=list[TaskMessage],
                start_to_close_timeout=start_to_close_timeout,
                retry_policy=retry_policy,
                heartbeat_timeout=heartbeat_timeout,
            )
        else:
            return await self._messages_service.create_messages_batch(
                task_id=task_id,
                contents=contents,
                emit_updates=emit_updates,
            )

    async def update_batch(
        self,
        task_id: str,
        updates: dict[str, TaskMessageContent],
        trace_id: str | None = None,
        parent_span_id: str | None = None,
        start_to_close_timeout: timedelta = timedelta(seconds=5),
        heartbeat_timeout: timedelta = timedelta(seconds=5),
        retry_policy: RetryPolicy = DEFAULT_RETRY_POLICY,
    ) -> list[TaskMessage]:
        """
        Update a batch of messages for a task.

        Args:
            task_id (str): The ID of the task.
            updates (Dict[str, TaskMessage]): The updates to apply to the messages.
            start_to_close_timeout (timedelta): The start to close timeout.
            heartbeat_timeout (timedelta): The heartbeat timeout.
            retry_policy (RetryPolicy): The retry policy.

        Returns:
            List[TaskMessageEntity]: The updated messages.
        """
        params = UpdateMessagesBatchParams(
            task_id=task_id,
            updates=updates,
            trace_id=trace_id,
            parent_span_id=parent_span_id,
        )
        if in_temporal_workflow():
            return await ActivityHelpers.execute_activity(
                activity_name=MessagesActivityName.UPDATE_MESSAGES_BATCH,
                request=params,
                response_type=list[TaskMessage],
                start_to_close_timeout=start_to_close_timeout,
                retry_policy=retry_policy,
                heartbeat_timeout=heartbeat_timeout,
            )
        else:
            return await self._messages_service.update_messages_batch(
                task_id=task_id,
                updates=updates,
            )

    async def list(
        self,
        task_id: str,
        limit: int | None = None,
        trace_id: str | None = None,
        parent_span_id: str | None = None,
        start_to_close_timeout: timedelta = timedelta(seconds=5),
        heartbeat_timeout: timedelta = timedelta(seconds=5),
        retry_policy: RetryPolicy = DEFAULT_RETRY_POLICY,
    ) -> list[TaskMessage]:
        """
        List messages for a task.

        Args:
            task_id (str): The ID of the task.
            limit (Optional[int]): The maximum number of messages to return.
            start_to_close_timeout (timedelta): The start to close timeout.
            heartbeat_timeout (timedelta): The heartbeat timeout.
            retry_policy (RetryPolicy): The retry policy.

        Returns:
            List[TaskMessageEntity]: The list of messages.
        """
        params = ListMessagesParams(
            task_id=task_id,
            limit=limit,
            trace_id=trace_id,
            parent_span_id=parent_span_id,
        )
        if in_temporal_workflow():
            return await ActivityHelpers.execute_activity(
                activity_name=MessagesActivityName.LIST_MESSAGES,
                request=params,
                response_type=list[TaskMessage],
                start_to_close_timeout=start_to_close_timeout,
                retry_policy=retry_policy,
                heartbeat_timeout=heartbeat_timeout,
            )
        else:
            return await self._messages_service.list_messages(
                task_id=task_id,
                limit=limit,
            )<|MERGE_RESOLUTION|>--- conflicted
+++ resolved
@@ -3,12 +3,8 @@
 from temporalio.common import RetryPolicy
 
 from agentex import AsyncAgentex
-<<<<<<< HEAD
 from agentex.lib.adk.utils._modules.client import create_async_agentex_client
-from agentex.lib.core.adapters.streams.adapter_redis import RedisEventStreamRepository
-=======
 from agentex.lib.core.adapters.streams.adapter_redis import RedisStreamRepository
->>>>>>> b71fc8e9
 from agentex.lib.core.services.adk.messages import MessagesService
 from agentex.lib.core.services.adk.streaming import StreamingService
 from agentex.lib.core.temporal.activities.activity_helpers import ActivityHelpers
@@ -42,13 +38,8 @@
         messages_service: MessagesService | None = None,
     ):
         if messages_service is None:
-<<<<<<< HEAD
             agentex_client = create_async_agentex_client()
-            stream_repository = RedisEventStreamRepository()
-=======
-            agentex_client = AsyncAgentex()
             stream_repository = RedisStreamRepository()
->>>>>>> b71fc8e9
             streaming_service = StreamingService(
                 agentex_client=agentex_client,
                 stream_repository=stream_repository,
