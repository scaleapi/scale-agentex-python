import threading
from typing import Dict, Optional, Any

from agentex import AsyncAgentex
from agentex.lib.environment_variables import EnvironmentVariables, refreshed_environment_variables

_client: Optional["AsyncAgentex"] = None
_cached_headers: Dict[str, str] = {}
_init_kwargs: Dict[str, Any] = {}
_lock = threading.RLock()

<<<<<<< HEAD
def create_async_agentex_client(**kwargs):
    #agent_id = refreshed_environment_variables.AGENT_ID
    default_headers = {
        "x-agent-identity": os.environ["AGENT_API_KEY"]
    }
    return AsyncAgentex(default_headers=default_headers, **kwargs)
=======

def _build_headers() -> Dict[str, str]:
    EnvironmentVariables.refresh()
    if refreshed_environment_variables and getattr(refreshed_environment_variables, "AGENT_ID", None):
        return {"x-agent-identity": refreshed_environment_variables.AGENT_ID}
    return {}


def get_async_agentex_client(**kwargs) -> "AsyncAgentex":
    """
    Return a cached AsyncAgentex instance (created synchronously).
    Each call re-checks env vars and updates client.default_headers if needed.
    """
    global _client, _cached_headers, _init_kwargs

    new_headers = _build_headers()

    with _lock:
        # First time (or kwargs changed) -> build a new client
        if _client is None or kwargs != _init_kwargs:
            _client = AsyncAgentex(default_headers=new_headers.copy(), **kwargs)
            _cached_headers = new_headers
            _init_kwargs = dict(kwargs)
            return _client

        # Same client; maybe headers changed
        if new_headers != _cached_headers:
            _cached_headers = new_headers
            _client.default_headers.clear()
            _client.default_headers.update(new_headers)

        return _client
>>>>>>> cc4b5fe1
<|MERGE_RESOLUTION|>--- conflicted
+++ resolved
@@ -9,14 +9,6 @@
 _init_kwargs: Dict[str, Any] = {}
 _lock = threading.RLock()
 
-<<<<<<< HEAD
-def create_async_agentex_client(**kwargs):
-    #agent_id = refreshed_environment_variables.AGENT_ID
-    default_headers = {
-        "x-agent-identity": os.environ["AGENT_API_KEY"]
-    }
-    return AsyncAgentex(default_headers=default_headers, **kwargs)
-=======
 
 def _build_headers() -> Dict[str, str]:
     EnvironmentVariables.refresh()
@@ -48,5 +40,4 @@
             _client.default_headers.clear()
             _client.default_headers.update(new_headers)
 
-        return _client
->>>>>>> cc4b5fe1
+        return _client