import httpx

from agentex import AsyncAgentex
from agentex.lib.environment_variables import EnvironmentVariables
from agentex.lib.utils.logging import make_logger

logger = make_logger(__name__)


<<<<<<< HEAD
def _build_headers() -> Dict[str, str]:
    EnvironmentVariables.refresh()
    if refreshed_environment_variables and getattr(refreshed_environment_variables, "AGENT_API_KEY", None):
        return {"x-agent-identity": refreshed_environment_variables.AGENT_API_KEY}
    return {}
=======
class EnvAuth(httpx.Auth):
    def __init__(self, header_name="x-agent-identity"):
        self.header_name = header_name
>>>>>>> df8429c0

    def auth_flow(self, request):
        # This gets called for every request
        env_vars = EnvironmentVariables.refresh()
        if env_vars:
            agent_id = env_vars.AGENT_ID
            if agent_id:
                request.headers[self.header_name] = agent_id
                logger.info(f"Adding header {self.header_name}:{agent_id}")
        yield request


def create_async_agentex_client(**kwargs) -> AsyncAgentex:
    client = AsyncAgentex(**kwargs)
    client._client.auth = EnvAuth()
    return client<|MERGE_RESOLUTION|>--- conflicted
+++ resolved
@@ -7,17 +7,9 @@
 logger = make_logger(__name__)
 
 
-<<<<<<< HEAD
-def _build_headers() -> Dict[str, str]:
-    EnvironmentVariables.refresh()
-    if refreshed_environment_variables and getattr(refreshed_environment_variables, "AGENT_API_KEY", None):
-        return {"x-agent-identity": refreshed_environment_variables.AGENT_API_KEY}
-    return {}
-=======
 class EnvAuth(httpx.Auth):
     def __init__(self, header_name="x-agent-identity"):
         self.header_name = header_name
->>>>>>> df8429c0
 
     def auth_flow(self, request):
         # This gets called for every request
