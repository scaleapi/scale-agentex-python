"""
Tests for {{ agent_name }} (temporal agent)

This test suite demonstrates testing your temporal agent with the AgentEx testing framework.

Test coverage:
- Basic event sending and polling
- Streaming responses
- Multi-turn conversations
- Workflow execution

Prerequisites:
    - AgentEx services running (make dev)
    - Temporal server running
    - Agent running: agentex agents run --manifest manifest.yaml

Run tests:
    pytest tests/test_agent.py -v

Note: Temporal agents may need longer timeouts due to workflow orchestration overhead.
"""

import pytest
<<<<<<< HEAD
import pytest_asyncio
from agentex import AsyncAgentex
from agentex.types import TaskMessage
from agentex.types.agent_rpc_params import ParamsCreateTaskRequest
from agentex.types.text_content_param import TextContentParam
from test_utils.async_utils import (
    poll_for_agent_response,
    send_event_and_poll_yielding,
=======

from agentex.lib.testing import (
    test_agentic_agent,
    assert_valid_agent_response,
    assert_agent_response_contains,
>>>>>>> fabf5590
    stream_agent_response,
    stream_task_messages,
)

AGENT_NAME = "{{ agent_name }}"


@pytest.mark.asyncio
async def test_agent_basic_response():
    """Test that agent responds to basic events."""
    async with test_agentic_agent(agent_name=AGENT_NAME) as test:
        response = await test.send_event(
            "Hello! Please respond briefly.",
            timeout_seconds=60.0  # Temporal agents may need more time
        )

        assert_valid_agent_response(response)
        assert len(response.content) > 0
        print(f"✓ Agent responded: {response.content[:80]}...")


@pytest.mark.asyncio
async def test_agent_multi_turn():
    """Test multi-turn conversation."""
    async with test_agentic_agent(agent_name=AGENT_NAME) as test:
        # Turn 1
        response1 = await test.send_event("Hello!", timeout_seconds=60.0)
        assert_valid_agent_response(response1)

        # Turn 2
        response2 = await test.send_event("How are you?", timeout_seconds=60.0)
        assert_valid_agent_response(response2)

        # Turn 3
        response3 = await test.send_event("Thank you!", timeout_seconds=60.0)
        assert_valid_agent_response(response3)

        # Verify history
        history = await test.get_conversation_history()
        assert len(history) >= 6, f"Expected >= 6 messages, got {len(history)}"
        print(f"✓ Conversation: {len(history)} messages")


@pytest.mark.asyncio
async def test_agent_streaming():
    """Test streaming responses from temporal agent."""
    async with test_agentic_agent(agent_name=AGENT_NAME) as test:
        # Send initial event
        await test.send_event("Start workflow", timeout_seconds=60.0)

        # Stream subsequent events
        events_received = []
        async for event in test.send_event_and_stream("Stream this response", timeout_seconds=90.0):
            events_received.append(event)
            event_type = event.get('type')

            if event_type == 'done':
                print(f"✓ Stream complete ({len(events_received)} events)")
                break

        assert len(events_received) > 0, "Should receive at least one event"
        print(f"✓ Streaming works ({len(events_received)} events received)")


@pytest.mark.asyncio
async def test_agent_workflow_execution():
    """
    Test temporal workflow execution.

    Temporal agents can handle long-running tasks with retries and state management.
    Adjust timeout based on your workflow's expected duration.
    """
    async with test_agentic_agent(agent_name=AGENT_NAME) as test:
        response = await test.send_event(
            "Execute your workflow task here",
            timeout_seconds=120.0  # Longer timeout for complex workflows
        )

        assert_valid_agent_response(response)

        # Add assertions specific to your workflow's expected behavior
        # assert_agent_response_contains(response, "workflow completed")
        # assert len(response.content) > 200, "Workflow response should be detailed"


@pytest.mark.asyncio
async def test_agent_custom_scenario():
    """
    Add your custom test scenarios here.

    Example: Test specific functionality of your temporal agent
    """
    async with test_agentic_agent(agent_name=AGENT_NAME) as test:
        # Customize this test for your agent's specific behavior
        response = await test.send_event(
            "Your custom test message here",
            timeout_seconds=60.0
        )

        assert_valid_agent_response(response)

        # Add assertions specific to your agent's expected behavior
        # assert_agent_response_contains(response, "expected text")


if __name__ == "__main__":
    print(f"Run with: pytest tests/test_agent.py -v")
    print(f"Testing agent: {AGENT_NAME}")
    print("\nNote: Temporal agents may require longer timeouts")<|MERGE_RESOLUTION|>--- conflicted
+++ resolved
@@ -21,22 +21,11 @@
 """
 
 import pytest
-<<<<<<< HEAD
-import pytest_asyncio
-from agentex import AsyncAgentex
-from agentex.types import TaskMessage
-from agentex.types.agent_rpc_params import ParamsCreateTaskRequest
-from agentex.types.text_content_param import TextContentParam
-from test_utils.async_utils import (
-    poll_for_agent_response,
-    send_event_and_poll_yielding,
-=======
 
 from agentex.lib.testing import (
     test_agentic_agent,
     assert_valid_agent_response,
     assert_agent_response_contains,
->>>>>>> fabf5590
     stream_agent_response,
     stream_task_messages,
 )
