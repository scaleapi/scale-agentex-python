--- conflicted
+++ resolved
@@ -1,9 +1,6 @@
 # Standard library imports
-<<<<<<< HEAD
 import json
 from contextlib import AsyncExitStack, asynccontextmanager
-=======
->>>>>>> 727589ed
 from typing import Any, Literal
 from contextlib import AsyncExitStack, asynccontextmanager
 
@@ -18,7 +15,6 @@
     ResponseCompletedEvent,
     ResponseTextDeltaEvent,
     ResponseFunctionWebSearch,
-<<<<<<< HEAD
     ResponseCodeInterpreterToolCall,
     ResponseFunctionCallArgumentsDeltaEvent,
     ResponseFunctionToolCall,
@@ -29,14 +25,6 @@
     ResponseReasoningSummaryTextDeltaEvent,
     ResponseReasoningSummaryPartDoneEvent,
     
-=======
-    ResponseOutputItemDoneEvent,
-    ResponseReasoningTextDoneEvent,
-    ResponseCodeInterpreterToolCall,
-    ResponseReasoningTextDeltaEvent,
-    ResponseReasoningSummaryTextDoneEvent,
-    ResponseReasoningSummaryTextDeltaEvent,
->>>>>>> 727589ed
 )
 
 # Local imports
