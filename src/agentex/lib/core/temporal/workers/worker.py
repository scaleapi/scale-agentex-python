import os
import uuid
import datetime
import dataclasses
from typing import Any, overload, override
from collections.abc import Callable
from concurrent.futures import ThreadPoolExecutor

from aiohttp import web
<<<<<<< HEAD
from temporalio.client import Client
from temporalio.worker import (
    Worker,
    UnsandboxedWorkflowRunner,
)
from temporalio.runtime import Runtime, TelemetryConfig, OpenTelemetryConfig
=======
from temporalio.client import Client, Plugin as ClientPlugin
>>>>>>> e4b39b5f
from temporalio.converter import (
    DataConverter,
    JSONTypeConverter,
    AdvancedJSONEncoder,
    DefaultPayloadConverter,
    CompositePayloadConverter,
    JSONPlainPayloadConverter,
    _JSONTypeConverterUnhandled,
)
<<<<<<< HEAD
=======
from temporalio.runtime import OpenTelemetryConfig, Runtime, TelemetryConfig
from temporalio.worker import (
    Plugin as WorkerPlugin,
    UnsandboxedWorkflowRunner,
    Worker,
)
>>>>>>> e4b39b5f

from agentex.lib.utils.logging import make_logger
from agentex.lib.utils.registration import register_agent
from agentex.lib.environment_variables import EnvironmentVariables

logger = make_logger(__name__)


class DateTimeJSONEncoder(AdvancedJSONEncoder):
    @override
    def default(self, o: Any) -> Any:
        if isinstance(o, datetime.datetime):
            return o.isoformat()
        return super().default(o)


class DateTimeJSONTypeConverter(JSONTypeConverter):
    @override
    def to_typed_value(
        self, hint: type, value: Any
    ) -> Any | None | _JSONTypeConverterUnhandled:
        if hint == datetime.datetime:
            return datetime.datetime.fromisoformat(value)
        return JSONTypeConverter.Unhandled


class DateTimePayloadConverter(CompositePayloadConverter):
    def __init__(self) -> None:
        json_converter = JSONPlainPayloadConverter(
            encoder=DateTimeJSONEncoder,
            custom_type_converters=[DateTimeJSONTypeConverter()],
        )
        super().__init__(
            *[
                c if not isinstance(c, JSONPlainPayloadConverter) else json_converter
                for c in DefaultPayloadConverter.default_encoding_payload_converters
            ]
        )


custom_data_converter = dataclasses.replace(
    DataConverter.default,
    payload_converter_class=DateTimePayloadConverter,
)

def _validate_plugins(plugins: list) -> None:
    """Validate that all items in the plugins list are valid Temporal plugins."""
    for i, plugin in enumerate(plugins):
        if not isinstance(plugin, (ClientPlugin, WorkerPlugin)):
            raise TypeError(
                f"Plugin at index {i} must be an instance of temporalio.client.Plugin "
                f"or temporalio.worker.Plugin, got {type(plugin).__name__}"
            )



async def get_temporal_client(temporal_address: str, metrics_url: str = None, plugins: list = []) -> Client:

    if plugins != []: # We don't need to validate the plugins if they are empty
        _validate_plugins(plugins)

<<<<<<< HEAD
async def get_temporal_client(temporal_address: str, metrics_url: str | None = None) -> Client:
=======
>>>>>>> e4b39b5f
    if not metrics_url:
        client = await Client.connect(
            target_host=temporal_address, data_converter=custom_data_converter, plugins=plugins
        )
    else:
        runtime = Runtime(
            telemetry=TelemetryConfig(metrics=OpenTelemetryConfig(url=metrics_url))
        )
        client = await Client.connect(
            target_host=temporal_address,
            data_converter=custom_data_converter,
            runtime=runtime,
        )
    return client


class AgentexWorker:
    def __init__(
        self,
        task_queue,
        max_workers: int = 10,
        max_concurrent_activities: int = 10,
        health_check_port: int = 80,
        plugins: list = [],
    ):
        self.task_queue = task_queue
        self.activity_handles = []
        self.max_workers = max_workers
        self.max_concurrent_activities = max_concurrent_activities
        self.health_check_server_running = False
        self.healthy = False
        self.health_check_port = health_check_port
        self.plugins = plugins

    @overload
    async def run(
        self,
        activities: list[Callable],
        *,
        workflow: type,
    ) -> None: ...
    
    @overload
    async def run(
        self,
        activities: list[Callable],
        *,
        workflows: list[type],
    ) -> None: ...

    async def run(
        self,
        activities: list[Callable],
        *,
        workflow: type | None = None,
        workflows: list[type] | None = None,
    ):
        await self.start_health_check_server()
        await self._register_agent()
        temporal_client = await get_temporal_client(
            temporal_address=os.environ.get("TEMPORAL_ADDRESS", "localhost:7233"),
            plugins=self.plugins,
        )
        
        # Enable debug mode if AgentEx debug is enabled (disables deadlock detection)
        debug_enabled = os.environ.get("AGENTEX_DEBUG_ENABLED", "false").lower() == "true"
        if debug_enabled:
            logger.info("🐛 [WORKER] Temporal debug mode enabled - deadlock detection disabled")
        
        if workflow is None and workflows is None:
            raise ValueError("Either workflow or workflows must be provided")
        
        worker = Worker(
            client=temporal_client,
            task_queue=self.task_queue,
            activity_executor=ThreadPoolExecutor(max_workers=self.max_workers),
            workflows=[workflow] if workflows is None else workflows,
            activities=activities,
            workflow_runner=UnsandboxedWorkflowRunner(),
            max_concurrent_activities=self.max_concurrent_activities,
            build_id=str(uuid.uuid4()),
            debug_mode=debug_enabled,  # Disable deadlock detection in debug mode
        )

        logger.info(f"Starting workers for task queue: {self.task_queue}")
        # Eagerly set the worker status to healthy
        self.healthy = True
        logger.info(f"Running workers for task queue: {self.task_queue}")
        await worker.run()

    async def _health_check(self):
        return web.json_response(self.healthy)

    async def start_health_check_server(self):
        if not self.health_check_server_running:
            app = web.Application()
            app.router.add_get("/readyz", lambda request: self._health_check())  # noqa: ARG005

            # Disable access logging
            runner = web.AppRunner(app, access_log=None)
            await runner.setup()

            try:
                site = web.TCPSite(runner, "0.0.0.0", self.health_check_port)
                await site.start()
                logger.info(
                    f"Health check server running on http://0.0.0.0:{self.health_check_port}/readyz"
                )
                self.health_check_server_running = True
            except OSError as e:
                logger.error(
                    f"Failed to start health check server on port {self.health_check_port}: {e}"
                )
                # Try alternative port if default fails
                try:
                    alt_port = self.health_check_port + 1
                    site = web.TCPSite(runner, "0.0.0.0", alt_port)
                    await site.start()
                    logger.info(
                        f"Health check server running on alternative port http://0.0.0.0:{alt_port}/readyz"
                    )
                    self.health_check_server_running = True
                except OSError as e:
                    logger.error(
                        f"Failed to start health check server on alternative port {alt_port}: {e}"
                    )
                    raise

    """
    Register the worker with the Agentex server.
    
    Even though the Temporal server will also register the agent with the server,
    doing this on the worker side is required to make sure that both share the API key
    which is returned on registration and used to authenticate the worker with the Agentex server.
    """
    async def _register_agent(self):
        env_vars = EnvironmentVariables.refresh()
        if env_vars and env_vars.AGENTEX_BASE_URL:
            await register_agent(env_vars)
        else:
            logger.warning("AGENTEX_BASE_URL not set, skipping worker registration")<|MERGE_RESOLUTION|>--- conflicted
+++ resolved
@@ -7,16 +7,13 @@
 from concurrent.futures import ThreadPoolExecutor
 
 from aiohttp import web
-<<<<<<< HEAD
-from temporalio.client import Client
+from temporalio.client import Client, Plugin as ClientPlugin
 from temporalio.worker import (
+    Plugin as WorkerPlugin,
     Worker,
     UnsandboxedWorkflowRunner,
 )
 from temporalio.runtime import Runtime, TelemetryConfig, OpenTelemetryConfig
-=======
-from temporalio.client import Client, Plugin as ClientPlugin
->>>>>>> e4b39b5f
 from temporalio.converter import (
     DataConverter,
     JSONTypeConverter,
@@ -26,15 +23,6 @@
     JSONPlainPayloadConverter,
     _JSONTypeConverterUnhandled,
 )
-<<<<<<< HEAD
-=======
-from temporalio.runtime import OpenTelemetryConfig, Runtime, TelemetryConfig
-from temporalio.worker import (
-    Plugin as WorkerPlugin,
-    UnsandboxedWorkflowRunner,
-    Worker,
-)
->>>>>>> e4b39b5f
 
 from agentex.lib.utils.logging import make_logger
 from agentex.lib.utils.registration import register_agent
@@ -53,9 +41,7 @@
 
 class DateTimeJSONTypeConverter(JSONTypeConverter):
     @override
-    def to_typed_value(
-        self, hint: type, value: Any
-    ) -> Any | None | _JSONTypeConverterUnhandled:
+    def to_typed_value(self, hint: type, value: Any) -> Any | None | _JSONTypeConverterUnhandled:
         if hint == datetime.datetime:
             return datetime.datetime.fromisoformat(value)
         return JSONTypeConverter.Unhandled
@@ -79,6 +65,7 @@
     DataConverter.default,
     payload_converter_class=DateTimePayloadConverter,
 )
+
 
 def _validate_plugins(plugins: list) -> None:
     """Validate that all items in the plugins list are valid Temporal plugins."""
@@ -90,28 +77,21 @@
             )
 
 
-
-async def get_temporal_client(temporal_address: str, metrics_url: str = None, plugins: list = []) -> Client:
-
-    if plugins != []: # We don't need to validate the plugins if they are empty
+async def get_temporal_client(temporal_address: str, metrics_url: str | None = None, plugins: list = []) -> Client:
+    if plugins != []:  # We don't need to validate the plugins if they are empty
         _validate_plugins(plugins)
 
-<<<<<<< HEAD
-async def get_temporal_client(temporal_address: str, metrics_url: str | None = None) -> Client:
-=======
->>>>>>> e4b39b5f
     if not metrics_url:
         client = await Client.connect(
             target_host=temporal_address, data_converter=custom_data_converter, plugins=plugins
         )
     else:
-        runtime = Runtime(
-            telemetry=TelemetryConfig(metrics=OpenTelemetryConfig(url=metrics_url))
-        )
+        runtime = Runtime(telemetry=TelemetryConfig(metrics=OpenTelemetryConfig(url=metrics_url)))
         client = await Client.connect(
             target_host=temporal_address,
             data_converter=custom_data_converter,
             runtime=runtime,
+            plugins=plugins,
         )
     return client
 
@@ -141,7 +121,7 @@
         *,
         workflow: type,
     ) -> None: ...
-    
+
     @overload
     async def run(
         self,
@@ -163,15 +143,15 @@
             temporal_address=os.environ.get("TEMPORAL_ADDRESS", "localhost:7233"),
             plugins=self.plugins,
         )
-        
+
         # Enable debug mode if AgentEx debug is enabled (disables deadlock detection)
         debug_enabled = os.environ.get("AGENTEX_DEBUG_ENABLED", "false").lower() == "true"
         if debug_enabled:
             logger.info("🐛 [WORKER] Temporal debug mode enabled - deadlock detection disabled")
-        
+
         if workflow is None and workflows is None:
             raise ValueError("Either workflow or workflows must be provided")
-        
+
         worker = Worker(
             client=temporal_client,
             task_queue=self.task_queue,
@@ -205,27 +185,19 @@
             try:
                 site = web.TCPSite(runner, "0.0.0.0", self.health_check_port)
                 await site.start()
-                logger.info(
-                    f"Health check server running on http://0.0.0.0:{self.health_check_port}/readyz"
-                )
+                logger.info(f"Health check server running on http://0.0.0.0:{self.health_check_port}/readyz")
                 self.health_check_server_running = True
             except OSError as e:
-                logger.error(
-                    f"Failed to start health check server on port {self.health_check_port}: {e}"
-                )
+                logger.error(f"Failed to start health check server on port {self.health_check_port}: {e}")
                 # Try alternative port if default fails
                 try:
                     alt_port = self.health_check_port + 1
                     site = web.TCPSite(runner, "0.0.0.0", alt_port)
                     await site.start()
-                    logger.info(
-                        f"Health check server running on alternative port http://0.0.0.0:{alt_port}/readyz"
-                    )
+                    logger.info(f"Health check server running on alternative port http://0.0.0.0:{alt_port}/readyz")
                     self.health_check_server_running = True
                 except OSError as e:
-                    logger.error(
-                        f"Failed to start health check server on alternative port {alt_port}: {e}"
-                    )
+                    logger.error(f"Failed to start health check server on alternative port {alt_port}: {e}")
                     raise
 
     """
@@ -235,6 +207,7 @@
     doing this on the worker side is required to make sure that both share the API key
     which is returned on registration and used to authenticate the worker with the Agentex server.
     """
+
     async def _register_agent(self):
         env_vars = EnvironmentVariables.refresh()
         if env_vars and env_vars.AGENTEX_BASE_URL:
