--- conflicted
+++ resolved
@@ -8,14 +8,11 @@
 from agentex.types.span import Span
 from agentex.lib.types.tracing import SGPTracingProcessorConfig
 from agentex.lib.utils.logging import make_logger
-<<<<<<< HEAD
-from agentex.lib.environment_variables import EnvironmentVariables
-=======
 from agentex.lib.core.tracing.processors.tracing_processor_interface import (
     SyncTracingProcessor,
     AsyncTracingProcessor,
 )
->>>>>>> b272739c
+from agentex.lib.environment_variables import EnvironmentVariables
 
 logger = make_logger(__name__)
 
@@ -68,16 +65,10 @@
             )
             return
 
-<<<<<<< HEAD
         self._add_source_to_span(span)
-        sgp_span.output = span.output
-        sgp_span.metadata = span.data
-        sgp_span.end_time = span.end_time.isoformat()
-=======
         sgp_span.output = span.output  # type: ignore[assignment]
         sgp_span.metadata = span.data  # type: ignore[assignment]
         sgp_span.end_time = span.end_time.isoformat()  # type: ignore[union-attr]
->>>>>>> b272739c
         sgp_span.flush(blocking=False)
 
     @override
@@ -140,16 +131,10 @@
             )
             return
 
-<<<<<<< HEAD
         self._add_source_to_span(span)
-        sgp_span.output = span.output
-        sgp_span.metadata = span.data
-        sgp_span.end_time = span.end_time.isoformat()
-=======
         sgp_span.output = span.output  # type: ignore[assignment]
         sgp_span.metadata = span.data  # type: ignore[assignment]
         sgp_span.end_time = span.end_time.isoformat()  # type: ignore[union-attr]
->>>>>>> b272739c
 
         if self.disabled:
             return
