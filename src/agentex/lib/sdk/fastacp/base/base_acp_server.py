--- conflicted
+++ resolved
@@ -414,17 +414,11 @@
 
                         os.environ["AGENT_ID"] = agent_id
                         os.environ["AGENT_NAME"] = agent_name
-<<<<<<< HEAD
                         os.environ["AGENT_API_KEY"] = agent_api_key
-                        #refreshed_environment_variables.AGENT_ID = agent_id
-                        #refreshed_environment_variables.AGENT_NAME = agent_name
-                        #refreshed_environment_variables.AGENT_API_KEY = agent_api_key
-                        
-=======
                         refreshed_environment_variables.AGENT_ID = agent_id
                         refreshed_environment_variables.AGENT_NAME = agent_name
+                        refreshed_environment_variables.AGENT_API_KEY = agent_api_key
                         get_async_agentex_client()  # refresh cache
->>>>>>> cc4b5fe1
                         logger.info(
                             f"Successfully registered agent '{env_vars.AGENT_NAME}' with Agentex server with acp_url: {full_acp_url}. Registration data: {registration_data}"
                         )
