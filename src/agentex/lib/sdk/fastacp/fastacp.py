<<<<<<< HEAD
=======
import inspect
>>>>>>> e4b39b5f
import os
import inspect
from typing import Literal
from pathlib import Path

<<<<<<< HEAD
=======
from typing import Any, Literal
from agentex.lib.sdk.fastacp.base.base_acp_server import BaseACPServer
from agentex.lib.sdk.fastacp.impl.agentic_base_acp import AgenticBaseACP
from agentex.lib.sdk.fastacp.impl.sync_acp import SyncACP
from agentex.lib.sdk.fastacp.impl.temporal_acp import TemporalACP
>>>>>>> e4b39b5f
from agentex.lib.types.fastacp import (
    BaseACPConfig,
    SyncACPConfig,
    AgenticACPConfig,
)
from agentex.lib.utils.logging import make_logger
from agentex.lib.sdk.fastacp.impl.sync_acp import SyncACP
from agentex.lib.sdk.fastacp.impl.temporal_acp import TemporalACP
from agentex.lib.sdk.fastacp.base.base_acp_server import BaseACPServer
from agentex.lib.sdk.fastacp.impl.agentic_base_acp import AgenticBaseACP

# Add new mappings between ACP types and configs here
# Add new mappings between ACP types and implementations here
AGENTIC_ACP_IMPLEMENTATIONS: dict[Literal["temporal", "base"], type[BaseACPServer]] = {
    "temporal": TemporalACP,
    "base": AgenticBaseACP,
}

logger = make_logger(__name__)

class FastACP:
    """Factory for creating FastACP instances

    Supports two main ACP types:
    - "sync": Simple synchronous ACP implementation
    - "agentic": Advanced ACP with sub-types "base" or "temporal" (requires config)
    """

    @staticmethod
    # Note: the config is optional and not used right now but is there to be extended in the future
    def create_sync_acp(config: SyncACPConfig | None = None, **kwargs) -> SyncACP:  # noqa: ARG004
        """Create a SyncACP instance"""
        return SyncACP.create(**kwargs)

    @staticmethod
    def create_agentic_acp(config: AgenticACPConfig, **kwargs) -> BaseACPServer:
        """Create an agentic ACP instance (base or temporal)

        Args:
            config: AgenticACPConfig with type="base" or type="temporal"
            **kwargs: Additional configuration parameters
        """
        # Get implementation class
        implementation_class = AGENTIC_ACP_IMPLEMENTATIONS[config.type]
        # Handle temporal-specific configuration
        if config.type == "temporal":
            # Extract temporal_address and plugins from config if it's a TemporalACPConfig
            temporal_config = kwargs.copy()
            if hasattr(config, "temporal_address"):
<<<<<<< HEAD
                temporal_config["temporal_address"] = config.temporal_address  # type: ignore[attr-defined]
=======
                temporal_config["temporal_address"] = config.temporal_address
            if hasattr(config, "plugins"):
                temporal_config["plugins"] = config.plugins
>>>>>>> e4b39b5f
            return implementation_class.create(**temporal_config)
        else:
            return implementation_class.create(**kwargs)

    @staticmethod
    def locate_build_info_path() -> None:
        """If a build-info.json file is present, set the BUILD_INFO_PATH environment variable"""
        acp_root = Path(inspect.stack()[2].filename).resolve().parents[0]
        build_info_path = acp_root / "build-info.json"
        if build_info_path.exists():
            os.environ["BUILD_INFO_PATH"] = str(build_info_path)

    @staticmethod
    def create(
        acp_type: Literal["sync", "agentic"], 
        config: BaseACPConfig | None = None, 
        **kwargs
    ) -> BaseACPServer | SyncACP | AgenticBaseACP | TemporalACP:
        """Main factory method to create any ACP type

        Args:
            acp_type: Type of ACP to create ("sync" or "agentic")
            config: Configuration object. Required for agentic type.
            **kwargs: Additional configuration parameters
        """ 

        FastACP.locate_build_info_path()
        
        if acp_type == "sync":
            sync_config = config if isinstance(config, SyncACPConfig) else None
            return FastACP.create_sync_acp(sync_config, **kwargs)
        elif acp_type == "agentic":
            if config is None:
                config = AgenticACPConfig(type="base")
            if not isinstance(config, AgenticACPConfig):
                raise ValueError("AgenticACPConfig is required for agentic ACP type")
            return FastACP.create_agentic_acp(config, **kwargs)<|MERGE_RESOLUTION|>--- conflicted
+++ resolved
@@ -1,20 +1,8 @@
-<<<<<<< HEAD
-=======
-import inspect
->>>>>>> e4b39b5f
 import os
 import inspect
 from typing import Literal
 from pathlib import Path
 
-<<<<<<< HEAD
-=======
-from typing import Any, Literal
-from agentex.lib.sdk.fastacp.base.base_acp_server import BaseACPServer
-from agentex.lib.sdk.fastacp.impl.agentic_base_acp import AgenticBaseACP
-from agentex.lib.sdk.fastacp.impl.sync_acp import SyncACP
-from agentex.lib.sdk.fastacp.impl.temporal_acp import TemporalACP
->>>>>>> e4b39b5f
 from agentex.lib.types.fastacp import (
     BaseACPConfig,
     SyncACPConfig,
@@ -34,6 +22,7 @@
 }
 
 logger = make_logger(__name__)
+
 
 class FastACP:
     """Factory for creating FastACP instances
@@ -64,13 +53,9 @@
             # Extract temporal_address and plugins from config if it's a TemporalACPConfig
             temporal_config = kwargs.copy()
             if hasattr(config, "temporal_address"):
-<<<<<<< HEAD
                 temporal_config["temporal_address"] = config.temporal_address  # type: ignore[attr-defined]
-=======
-                temporal_config["temporal_address"] = config.temporal_address
             if hasattr(config, "plugins"):
-                temporal_config["plugins"] = config.plugins
->>>>>>> e4b39b5f
+                temporal_config["plugins"] = config.plugins  # type: ignore[attr-defined]
             return implementation_class.create(**temporal_config)
         else:
             return implementation_class.create(**kwargs)
@@ -85,9 +70,7 @@
 
     @staticmethod
     def create(
-        acp_type: Literal["sync", "agentic"], 
-        config: BaseACPConfig | None = None, 
-        **kwargs
+        acp_type: Literal["sync", "agentic"], config: BaseACPConfig | None = None, **kwargs
     ) -> BaseACPServer | SyncACP | AgenticBaseACP | TemporalACP:
         """Main factory method to create any ACP type
 
@@ -95,10 +78,10 @@
             acp_type: Type of ACP to create ("sync" or "agentic")
             config: Configuration object. Required for agentic type.
             **kwargs: Additional configuration parameters
-        """ 
+        """
 
         FastACP.locate_build_info_path()
-        
+
         if acp_type == "sync":
             sync_config = config if isinstance(config, SyncACPConfig) else None
             return FastACP.create_sync_acp(sync_config, **kwargs)
